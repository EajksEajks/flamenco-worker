from flask.ext.restful import Resource
from flask.ext.restful import reqparse
from flask.ext.restful import marshal_with
from flask.ext.restful import fields

from flask import request

from werkzeug.datastructures import FileStorage
from werkzeug import secure_filename

from zipfile import ZipFile

from application import http_request
from application import db
from application import app
from application.modules.workers.model import Worker

import os
import json
import requests

import logging
from threading import Thread

from requests.exceptions import ConnectionError

<<<<<<< HEAD
=======

>>>>>>> f092326c
parser = reqparse.RequestParser()
parser.add_argument('priority', type=int)
parser.add_argument('type', type=str)
parser.add_argument('task_id', type=int, required=True)
parser.add_argument('job_id', type=int)
parser.add_argument('settings', type=str)
parser.add_argument('parser', type=str)
parser.add_argument('jobfile', type=FileStorage, location='files')

status_parser = reqparse.RequestParser()
status_parser.add_argument('status', type=str, required=True)
status_parser.add_argument('log', type=str)
status_parser.add_argument('activity', type=str)
status_parser.add_argument('time_cost', type=int)
status_parser.add_argument('job_id', type=int)
status_parser.add_argument('taskfile', type=FileStorage, location='files')

parser_thumbnail = reqparse.RequestParser()
parser_thumbnail.add_argument("task_id", type=int)

task_fields = {
    'id': fields.Integer,
    'worker_id': fields.Integer,
    'priority': fields.Integer,
    'frame_start': fields.Integer,
    'frame_end': fields.Integer,
    'frame_current': fields.Integer,
    'status': fields.String,
    'format': fields.String
}


class TaskFileApi(Resource):
    def get(self, job_id):
        """Check if the Manager already have the file
        """
        managerstorage = app.config['MANAGER_STORAGE']
        jobpath = os.path.join(managerstorage, str(job_id))
        filepath = os.path.join(jobpath, "jobfile_{0}.zip".format(job_id))
        return {'file': os.path.isfile(filepath)}, 200


def add_file(bindata, name, job_id):
    managerstorage = app.config['MANAGER_STORAGE']
    jobpath = os.path.join(managerstorage, str(job_id), 'addfiles')
    if not os.path.exists(jobpath):
        os.mkdir(jobpath)

    file_path = os.path.join(jobpath, name)

    f = open(file_path,"w")
    f.write(bindata)
    f.close()
    return True


def get_availabe_worker():
    worker = Worker.query.filter_by(
        status='enabled', connection='online').first()
    if worker is None:
        return None
    elif not worker.is_connected:
        worker.connection = 'offline'

    db.session.add(worker)
    db.session.commit()
    return worker if worker.connection == 'online' else get_availabe_worker()


def schedule(task):
    logging.info("Scheduling")
    worker = get_availabe_worker()
    if worker is None:
        logging.debug("No worker available")
        return

    module_name = 'application.task_compilers.{0}'.format(task['type'])
    task_compiler = None
    try:
        module_loader = __import__(
            module_name, globals(), locals(), ['task_compiler'], 0)
        task_compiler = module_loader.task_compiler
    except ImportError, e:
        logging.error(' loading module {0}, {1}'.format(module_name, e))
        return

    task_command = task_compiler.compile(worker, task, add_file)

    if not task_command:
        logging.error('Cant compile {0}'.format(task['type']))
        return

    options = {
<<<<<<< HEAD
        'task_id': task['task_id'],
        'job_id': task['job_id'],
        'task_parser': task['parser'],
        'settings': task['settings'],
        'task_command': json.dumps(task_command)}

    r = requests.get(
        'http://{0}/jobs/file/output/{1}'.format(
            app.config['BRENDER_SERVER'], task['job_id'])
    )

    # TODO make random name
    tmpfile = os.path.join(
        app.config['TMP_FOLDER'], 'tmp_dep_{0}.zip'.format(task['task_id']))

    with open(tmpfile, 'wb') as f:
        for chunk in r.iter_content(chunk_size=1024):
            if chunk: # filter out keep-alive new chunks
                f.write(chunk)
                f.flush()

    jobfile = []
    jobfile.append(
        ('jobdepfile', (
            'jobdepfile.zip',
            open(tmpfile, 'rb'),
            'application/zip')
        )
    )

    r = http_request(
        worker.host, '/tasks/file/{0}'.format(task['job_id']), 'get')

    pid = None
    if not r['file']:
        managerstorage = app.config['MANAGER_STORAGE']
        jobpath = os.path.join(managerstorage, str(task['job_id']))
        zippath = os.path.join(
            jobpath, "jobfile_{0}.zip".format(task['job_id']))

        zipsuppath = None
        addpath = os.path.join(managerstorage, str(task['job_id']), 'addfiles')
        if os.path.exists(addpath):
            zipsuppath = os.path.join(
                jobpath, "jobsupportfile_{0}.zip".format(task['job_id']))
            with ZipFile(zipsuppath, 'w') as jobzip:
                f = []
                for dirpath, dirnames, filenames in os.walk(addpath):
                    for fname in filenames:
                        filepath = os.path.join(dirpath, fname)
                        jobzip.write(filepath, fname)

        jobfile.append(
            ('jobfile', (
                'jobfile.zip',
                open(zippath, 'rb'),
                'application/zip')
            )
        )
        if zipsuppath:
            jobfile.append(
                ('jobsupportfile', (
                    'jobsupportfile.zip',
                    open(zipsuppath, 'rb'),
                    'application/zip')
                ),
            )
    try:
        pid = http_request(
            worker.host, '/execute_task', 'post', options, files=jobfile)
=======
        'task_id' : task['task_id'],
        'task_parser' : task['parser'],
        'settings' : task['settings'],
        'task_command' : json.dumps(task_command)}

    #logging.info("send task %d" % task.server_id)
    try:
        pid = http_request(
            worker.host, '/execute_task', 'post', options)
>>>>>>> f092326c
    except ConnectionError, e:
        logging.error ("Connection Error: {0}".format(e))
        return False

    try:
        if pid[1]==500:
            return False
    except:
        pass

    worker.status = 'rendering'
    worker.current_task = task['task_id']
    db.session.add(worker)
    db.session.commit()
    return True

class TaskManagementApi(Resource):
    @marshal_with(task_fields)
    def post(self):
        args = parser.parse_args()
        task={
            'priority' : args['priority'],
            'settings' : args['settings'],
            'task_id' : args['task_id'],
            'job_id':args['job_id'],
            'type' : args['type'],
            'parser' : args['parser'],
            }

        if args['jobfile']:
            managerstorage = app.config['MANAGER_STORAGE']
            jobpath = os.path.join(managerstorage, str(task['job_id']))
            try:
                os.mkdir(jobpath)
            except:
                pass
            args['jobfile'].save( os.path.join(jobpath, 'jobfile_{0}.zip'.format(task['job_id'])) )

        if not schedule(task):
            # Reject Task
            params = {
                'id': task['task_id'],
                'status':'ready',
                'time_cost':None,
                'log':None,
                'activity':None
            }
            request_thread = Thread(target=http_request, args=(app.config['BRENDER_SERVER'], '/tasks', 'post'), kwargs= {'params':params})
            request_thread.start()
            return '', 500


        return task, 202

class TaskApi(Resource):
    @marshal_with(task_fields)
    def delete(self, task_id):
        worker = Worker.query.filter_by(current_task = task_id).first()
        if worker:
            http_request(worker.host, '/kill', 'delete')
            if worker.status != 'disabled':
                worker.status = 'enabled'
            worker.current_task = None
            db.session.add(worker)
            db.session.commit()

        return task_id, 202

    def patch(self, task_id):
        args = status_parser.parse_args()
        print ('TASKFILE')
        print (args['taskfile'])
        if args['taskfile']:
            managerstorage = app.config['MANAGER_STORAGE']
            jobpath = os.path.join(managerstorage, str(args['job_id']))
            try:
                os.mkdir(jobpath)
            except:
                pass
            zippath = os.path.join(
                    jobpath,
                    'taskfileout_{0}_{1}.zip'.format(args['job_id'], task_id))
            args['taskfile'].save(zippath)

        worker = Worker.query.filter_by(current_task = task_id).first()
        if worker:
            if worker.status != 'disabled':
                worker.status = 'enabled'
            worker.current_task = None
            db.session.add(worker)
            db.session.commit()

        if args['taskfile']:
            jobfile = [
                ('taskfile', (
                    'taskfile.zip', open(zippath, 'rb'), 'application/zip'))]

        params = { 'id' : task_id, 'status': args['status'], 'time_cost' : args['time_cost'], 'log' : args['log'], 'activity' : args['activity'] }
        request_thread = Thread(target=http_request, args=(app.config['BRENDER_SERVER'], '/tasks', 'post'), kwargs= {'params':params, 'files':jobfile})
        request_thread.start()

        return '', 204

class TaskThumbnailListApi(Resource):
    """Thumbnail list interface for the Manager
    """

    def send_thumbnail(self, server_url, file_path, params):
            thumbnail_file = open(file_path, 'r')
            requests.post(server_url, files={'file': thumbnail_file}, data=params)
            thumbnail_file.close()

    def allowed_file(self, filename):
        """Filter extensions acording to THUMBNAIL_EXTENSIONS configuration.
        """
        return '.' in filename and \
               filename.rsplit('.', 1)[1] in app.config['THUMBNAIL_EXTENSIONS']

    def post(self):
        """Accepts a thumbnail file and a task_id (worker task_id),
        and send it to the Server with the task_id (server task_id).
        """

        args = parser_thumbnail.parse_args()

        file = request.files['file']
        full_path = os.path.join(app.config['TMP_FOLDER'], file.filename)
        if file and self.allowed_file(file.filename):
            filename = secure_filename(file.filename)
            file.save(full_path)

        params = dict(task_id=args['task_id'])
        server_url = "http://%s/jobs/thumbnails" % (app.config['BRENDER_SERVER'])

        request_thread = Thread(target=self.send_thumbnail, args=(server_url, full_path, params))
        request_thread.start()<|MERGE_RESOLUTION|>--- conflicted
+++ resolved
@@ -24,10 +24,7 @@
 
 from requests.exceptions import ConnectionError
 
-<<<<<<< HEAD
-=======
-
->>>>>>> f092326c
+
 parser = reqparse.RequestParser()
 parser.add_argument('priority', type=int)
 parser.add_argument('type', type=str)
@@ -121,7 +118,6 @@
         return
 
     options = {
-<<<<<<< HEAD
         'task_id': task['task_id'],
         'job_id': task['job_id'],
         'task_parser': task['parser'],
@@ -192,17 +188,6 @@
     try:
         pid = http_request(
             worker.host, '/execute_task', 'post', options, files=jobfile)
-=======
-        'task_id' : task['task_id'],
-        'task_parser' : task['parser'],
-        'settings' : task['settings'],
-        'task_command' : json.dumps(task_command)}
-
-    #logging.info("send task %d" % task.server_id)
-    try:
-        pid = http_request(
-            worker.host, '/execute_task', 'post', options)
->>>>>>> f092326c
     except ConnectionError, e:
         logging.error ("Connection Error: {0}".format(e))
         return False
