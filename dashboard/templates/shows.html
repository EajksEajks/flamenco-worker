--- conflicted
+++ resolved
@@ -11,13 +11,9 @@
 </script>
 {% endblock %}
 {% block body %}
-<<<<<<< HEAD
-  <h1 class="pull-left">{{title}}</h1>
+  <h1 class="pull-left page-title">{{title}}</h1>
   <a href="#" class="btn btn-success pull-right" data-toggle="modal" modal="{{ url_for('shows_add') }}" data-target="#addShowModal">Add Show</a>
   <div class="clearfix"></div>
-=======
-  <h1 class="page-title">{{title}}</h1>
->>>>>>> 54c6a546
   <hr>
   {% for show in shows %}
   <div class="row">
